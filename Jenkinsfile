#!/usr/bin/env groovy
common {
  slackChannel = '#connect-warn'
  nodeLabel = 'docker-debian-jdk8'
  upstreamProjects = 'confluentinc/common'
  pintMerge = true
<<<<<<< HEAD
  downStreamValidate = false
=======
  disableConcurrentBuilds = true
  sonarqubeScannerEnable = true
  sonarqubeQualityCheck = true
>>>>>>> 9246c82b
}<|MERGE_RESOLUTION|>--- conflicted
+++ resolved
@@ -4,11 +4,8 @@
   nodeLabel = 'docker-debian-jdk8'
   upstreamProjects = 'confluentinc/common'
   pintMerge = true
-<<<<<<< HEAD
   downStreamValidate = false
-=======
   disableConcurrentBuilds = true
   sonarqubeScannerEnable = true
   sonarqubeQualityCheck = true
->>>>>>> 9246c82b
 }